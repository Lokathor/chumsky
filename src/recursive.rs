//! Recursive parsers (parser that include themselves within their patterns).
//!
//! *“It's unpleasantly like being drunk."
//! "What's so unpleasant about being drunk?"
//! "You ask a glass of water.”*
//!
//! The [`recursive()`] function covers most cases, but sometimes it's necessary to manually control the declaration and
//! definition of parsers more corefully, particularly for mutually-recursive parsers. In such cases, the functions on
//! [`Recursive`] allow for this.

use super::*;

#[cfg(feature = "nightly")]
use core::cell::OnceCell;

// TODO: Remove when `OnceCell` is stable
#[cfg(not(feature = "nightly"))]
struct OnceCell<T>(core::cell::RefCell<Option<T>>);
#[cfg(not(feature = "nightly"))]
impl<T> OnceCell<T> {
    pub fn new() -> Self {
        Self(core::cell::RefCell::new(None))
    }
    pub fn set(&self, x: T) -> Result<(), ()> {
        let mut inner = self.0.try_borrow_mut().map_err(|_| ())?;

        if inner.is_none() {
            *inner = Some(x);
            Ok(())
        } else {
            Err(())
        }
    }
    pub fn get(&self) -> Option<core::cell::Ref<T>> {
        Some(core::cell::Ref::map(self.0.borrow(), |x| {
            x.as_ref().unwrap()
        }))
    }
}

enum RecursiveInner<T: ?Sized> {
    Owned(Rc<T>),
    Unowned(Weak<T>),
}

/// Type for recursive parsers that are defined through a call to `recursive`, and as such
/// need no internal indirection
pub type Direct<'a, I, O, Extra> = dyn Parser<'a, I, O, Extra> + 'a;

/// Type for recursive parsers that are defined through a call to [`Recursive::declare`], and as
/// such require an additional layer of allocation.
pub struct Indirect<'a, I: Input<'a>, O, Extra: ParserExtra<'a, I>> {
    inner: OnceCell<Box<dyn Parser<'a, I, O, Extra> + 'a>>,
}

/// A parser that can be defined in terms of itself by separating its [declaration](Recursive::declare) from its
/// [definition](Recursive::define).
///
/// Prefer to use [`recursive()`], which exists as a convenient wrapper around both operations, if possible.
<<<<<<< HEAD
#[must_use]
pub struct Recursive<'a, I, O, E: Error<I>>(RecursiveInner<OnceParser<'a, I, O, E>>);

impl<'a, I: Clone, O, E: Error<I>> Recursive<'a, I, O, E> {
    fn cell(&self) -> Rc<OnceParser<'a, I, O, E>> {
        match &self.0 {
            RecursiveInner::Owned(x) => x.clone(),
            RecursiveInner::Unowned(x) => x
                .upgrade()
                .expect("Recursive parser used before being defined"),
        }
    }
=======
pub struct Recursive<P: ?Sized> {
    inner: RecursiveInner<P>,
}
>>>>>>> a911c9e6

impl<'a, I: Input<'a>, O, E: ParserExtra<'a, I>> Recursive<Indirect<'a, I, O, E>> {
    /// Declare the existence of a recursive parser, allowing it to be used to construct parser combinators before
    /// being fulled defined.
    ///
    /// Declaring a parser before defining it is required for a parser to reference itself.
    ///
    /// This should be followed by **exactly one** call to the [`Recursive::define`] method prior to using the parser
    /// for parsing (i.e: via the [`Parser::parse`] method or similar).
    ///
    /// Prefer to use [`recursive()`], which is a convenient wrapper around this method and [`Recursive::define`], if
    /// possible.
    ///
    /// # Examples
    ///
    /// ```
    /// # use chumsky::prelude::*;
    /// #[derive(Debug, PartialEq)]
    /// enum Chain {
    ///     End,
    ///     Link(char, Box<Chain>),
    /// }
    ///
    /// // Declare the existence of the parser before defining it so that it can reference itself
    /// let mut chain = Recursive::declare();
    ///
    /// // Define the parser in terms of itself.
    /// // In this case, the parser parses a right-recursive list of '+' into a singly linked list
    /// chain.define(just::<_, _, extra::Err<Simple<&str>>>('+')
    ///     .then(chain.clone())
    ///     .map(|(c, chain)| Chain::Link(c, Box::new(chain)))
    ///     .or_not()
    ///     .map(|chain| chain.unwrap_or(Chain::End)));
    ///
    /// assert_eq!(chain.parse("").into_result(), Ok(Chain::End));
    /// assert_eq!(
    ///     chain.parse("++").into_result(),
    ///     Ok(Chain::Link('+', Box::new(Chain::Link('+', Box::new(Chain::End))))),
    /// );
    /// ```
    pub fn declare() -> Self {
        Recursive {
            inner: RecursiveInner::Owned(Rc::new(Indirect {
                inner: OnceCell::new(),
            })),
        }
    }

    /// Defines the parser after declaring it, allowing it to be used for parsing.
    pub fn define<P: Parser<'a, I, O, E> + Clone + 'a>(&mut self, parser: P) {
        self.parser()
            .inner
            .set(Box::new(parser))
            .unwrap_or_else(|_| panic!("recursive parser already declared"));
    }
}

impl<P: ?Sized> Recursive<P> {
    fn parser(&self) -> Rc<P> {
        match &self.inner {
            RecursiveInner::Owned(x) => x.clone(),
            RecursiveInner::Unowned(x) => x
                .upgrade()
                .expect("Recursive parser used before being defined"),
        }
    }
}

impl<P: ?Sized> Clone for Recursive<P> {
    fn clone(&self) -> Self {
        Self {
            inner: match &self.inner {
                RecursiveInner::Owned(x) => RecursiveInner::Owned(x.clone()),
                RecursiveInner::Unowned(x) => RecursiveInner::Unowned(x.clone()),
            },
        }
    }
}

impl<'a, I, O, E> Parser<'a, I, O, E> for Recursive<Indirect<'a, I, O, E>>
where
    I: Input<'a>,
    E: ParserExtra<'a, I>,
{
    #[inline]
    fn go<M: Mode>(&self, inp: &mut InputRef<'a, '_, I, E>) -> PResult<M, O> {
        M::invoke(
            self.parser()
                .inner
                .get()
                .expect("Recursive parser used before being defined")
                .as_ref(),
            inp,
        )
    }

    go_extra!(O);
}

impl<'a, I, O, E> Parser<'a, I, O, E> for Recursive<Direct<'a, I, O, E>>
where
    I: Input<'a>,
    E: ParserExtra<'a, I>,
{
    #[inline]
    fn go<M: Mode>(&self, inp: &mut InputRef<'a, '_, I, E>) -> PResult<M, O> {
        M::invoke(&*self.parser(), inp)
    }

    go_extra!(O);
}

/// Construct a recursive parser (i.e: a parser that may contain itself as part of its pattern).
///
/// The given function must create the parser. The parser must not be used to parse input before this function returns.
///
/// This is a wrapper around [`Recursive::declare`] and [`Recursive::define`].
///
/// The output type of this parser is `O`, the same as the inner parser.
///
/// # Examples
///
/// ```
/// # use chumsky::prelude::*;
/// #[derive(Debug, PartialEq)]
/// enum Tree<'a> {
///     Leaf(&'a str),
///     Branch(Vec<Tree<'a>>),
/// }
///
/// // Parser that recursively parses nested lists
/// let tree = recursive::<_, _, extra::Err<Simple<&str>>, _, _>(|tree| tree
///     .separated_by(just(','))
///     .collect::<Vec<_>>()
///     .delimited_by(just('['), just(']'))
///     .map(Tree::Branch)
///     .or(text::ident().map(Tree::Leaf))
///     .padded());
///
/// assert_eq!(tree.parse("hello").into_result(), Ok(Tree::Leaf("hello")));
/// assert_eq!(tree.parse("[a, b, c]").into_result(), Ok(Tree::Branch(vec![
///     Tree::Leaf("a"),
///     Tree::Leaf("b"),
///     Tree::Leaf("c"),
/// ])));
/// // The parser can deal with arbitrarily complex nested lists
/// assert_eq!(tree.parse("[[a, b], c, [d, [e, f]]]").into_result(), Ok(Tree::Branch(vec![
///     Tree::Branch(vec![
///         Tree::Leaf("a"),
///         Tree::Leaf("b"),
///     ]),
///     Tree::Leaf("c"),
///     Tree::Branch(vec![
///         Tree::Leaf("d"),
///         Tree::Branch(vec![
///             Tree::Leaf("e"),
///             Tree::Leaf("f"),
///         ]),
///     ]),
/// ])));
/// ```
pub fn recursive<'a, I, O, E, A, F>(f: F) -> Recursive<Direct<'a, I, O, E>>
where
    I: Input<'a>,
    E: ParserExtra<'a, I>,
    A: Parser<'a, I, O, E> + Clone + 'a,
    F: FnOnce(Recursive<Direct<'a, I, O, E>>) -> A,
{
    let rc = Rc::new_cyclic(|rc| {
        let rc: Weak<dyn Parser<'a, I, O, E>> = rc.clone() as _;
        let parser = Recursive {
            inner: RecursiveInner::Unowned(rc.clone()),
        };

        f(parser)
    });

    Recursive {
        inner: RecursiveInner::Owned(rc),
    }
}<|MERGE_RESOLUTION|>--- conflicted
+++ resolved
@@ -57,24 +57,9 @@
 /// [definition](Recursive::define).
 ///
 /// Prefer to use [`recursive()`], which exists as a convenient wrapper around both operations, if possible.
-<<<<<<< HEAD
-#[must_use]
-pub struct Recursive<'a, I, O, E: Error<I>>(RecursiveInner<OnceParser<'a, I, O, E>>);
-
-impl<'a, I: Clone, O, E: Error<I>> Recursive<'a, I, O, E> {
-    fn cell(&self) -> Rc<OnceParser<'a, I, O, E>> {
-        match &self.0 {
-            RecursiveInner::Owned(x) => x.clone(),
-            RecursiveInner::Unowned(x) => x
-                .upgrade()
-                .expect("Recursive parser used before being defined"),
-        }
-    }
-=======
 pub struct Recursive<P: ?Sized> {
     inner: RecursiveInner<P>,
 }
->>>>>>> a911c9e6
 
 impl<'a, I: Input<'a>, O, E: ParserExtra<'a, I>> Recursive<Indirect<'a, I, O, E>> {
     /// Declare the existence of a recursive parser, allowing it to be used to construct parser combinators before
